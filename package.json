{
  "browserslist": {
    "development": [
      "last 1 chrome version",
      "last 1 firefox version",
      "last 1 safari version"
    ],
    "production": [
      "defaults and fully supports es6-module",
      "maintained node versions"
    ],
    "test": [
      ">0.2%",
      "not dead",
      "not op_mini all"
    ]
  },
  "devDependencies": {
    "@biomejs/biome": "2.1.2",
<<<<<<< HEAD
    "@playwright/test": "1.54.1",
    "c8": "10.1.3",
=======
>>>>>>> fc26ca47
    "express": "^5.1.0",
    "express-rate-limit": "^8.0.1",
    "helmet": "^8.1.0",
    "http-proxy-middleware": "^3.0.5",
    "lightningcss": "1.30.1",
<<<<<<< HEAD
    "lightningcss-cli": "1.30.1",
    "markdownlint-cli": "0.45.0",
=======
    "markdownlint-cli": "0.45.0",
    "postcss": "8.5.6",
    "react": "19.1.0",
    "react-dom": "19.1.0",
    "react-scripts": "0.0.0",
>>>>>>> fc26ca47
    "typescript": "5.8.3",
    "web-vitals": "5.0.3"
  },
  "engines": {
    "node": ">=20.19.3",
    "npm": ">=9.6.7"
  },
  "eslintConfig": {
    "extends": [
      "react-app",
      "react-app/jest"
    ]
  },
  "name": "comprehensive-web-project",
  "packageManager": "npm@10.8.2",
  "private": true,
  "scripts": {
<<<<<<< HEAD
    "build": "tsc",
    "build:types": "tsc --emitDeclarationOnly",
    "build:sourcemaps": "tsc --sourceMap",
    "build:css": "./node_modules/.bin/lightningcss --config-file lightningcss.config.js src/styles/index.css -o dist/styles.css",
    "start": "node dist/index.js",
    "test": "c8 node --test",
    "test:ui": "playwright test",
    "lint": "biome lint .",
    "lint:md": "markdownlint \"**/*.md\"",
    "format": "biome format --write ."
=======
    "build": "react-scripts build",
    "eject": "react-scripts eject",
    "start": "react-scripts start",
    "test": "react-scripts test"
>>>>>>> fc26ca47
  },
  "type": "module",
  "version": "0.1.0"
}<|MERGE_RESOLUTION|>--- conflicted
+++ resolved
@@ -17,26 +17,15 @@
   },
   "devDependencies": {
     "@biomejs/biome": "2.1.2",
-<<<<<<< HEAD
     "@playwright/test": "1.54.1",
     "c8": "10.1.3",
-=======
->>>>>>> fc26ca47
     "express": "^5.1.0",
     "express-rate-limit": "^8.0.1",
     "helmet": "^8.1.0",
     "http-proxy-middleware": "^3.0.5",
     "lightningcss": "1.30.1",
-<<<<<<< HEAD
     "lightningcss-cli": "1.30.1",
     "markdownlint-cli": "0.45.0",
-=======
-    "markdownlint-cli": "0.45.0",
-    "postcss": "8.5.6",
-    "react": "19.1.0",
-    "react-dom": "19.1.0",
-    "react-scripts": "0.0.0",
->>>>>>> fc26ca47
     "typescript": "5.8.3",
     "web-vitals": "5.0.3"
   },
@@ -44,17 +33,10 @@
     "node": ">=20.19.3",
     "npm": ">=9.6.7"
   },
-  "eslintConfig": {
-    "extends": [
-      "react-app",
-      "react-app/jest"
-    ]
-  },
   "name": "comprehensive-web-project",
   "packageManager": "npm@10.8.2",
   "private": true,
   "scripts": {
-<<<<<<< HEAD
     "build": "tsc",
     "build:types": "tsc --emitDeclarationOnly",
     "build:sourcemaps": "tsc --sourceMap",
@@ -65,12 +47,6 @@
     "lint": "biome lint .",
     "lint:md": "markdownlint \"**/*.md\"",
     "format": "biome format --write ."
-=======
-    "build": "react-scripts build",
-    "eject": "react-scripts eject",
-    "start": "react-scripts start",
-    "test": "react-scripts test"
->>>>>>> fc26ca47
   },
   "type": "module",
   "version": "0.1.0"
